--- conflicted
+++ resolved
@@ -27,25 +27,15 @@
 }
 
 type ExceptionInfo struct {
-<<<<<<< HEAD
 	ApiId                 string `json:"apiId,omitempty"`
 	ChannelId             string `json:"chanelId,omitempty"`
 	TraceId               string `json:"traceId,omitempty"`
-=======
-	ApiID                 string `json:"apiID,omitempty"`
-	ChannelID             string `json:"chanelID,omitempty"`
-	TraceID               string `json:"traceID,omitempty"`
->>>>>>> 79297250
 	ExceptionCategory     string `json:"exceptionCategory,omitempty"`
 	ExceptionCode         string `json:"exceptionCode,omitempty"`
 	ExceptionMessage      string `json:"exceptionMessage,omitempty"`
 	ExceptionSeverity     string `json:"exceptionSeverity,omitempty"`
 	HttpStatusCode        int    `json:"httpStatusCode,omitempty"`
-<<<<<<< HEAD
 	InternalTransactionId string `json:"internalTransactionId"`
-=======
-	InternalTransactionID string `json:"internalTransactionID"`
->>>>>>> 79297250
 	NotificationType      string `json:"notificationType,omitempty"`
 	ProcessTime           string `json:"processTime,omitempty"`
 	ServiceId             string `json:"serviceId"`
@@ -133,15 +123,9 @@
 		// Create OneAgent SDK API instance
 		oneagentsdk := sdk.CreateInstance()
 
-<<<<<<< HEAD
 		// Get TraceContextInfo to obtain Trace Id and Span Id of the active Dynatrace PurePath context
 		traceContext := oneagentsdk.GetTraceContextInfo()
 		exceptInfo.TraceId = traceContext.GetTraceId()
-=======
-		// Get TraceContextInfo to obtain Trace ID and Span ID of the active Dynatrace PurePath context
-		traceContext := oneagentsdk.GetTraceContextInfo()
-		exceptInfo.TraceID = traceContext.GetTraceId()
->>>>>>> 79297250
 
 		val = exceptInfo
 	}
@@ -270,15 +254,9 @@
 			// Create OneAgent SDK API instance
 			oneagentsdk := sdk.CreateInstance()
 
-<<<<<<< HEAD
 			// Get TraceContextInfo to obtain Trace Id and Span Id of the active Dynatrace PurePath context
 			traceContext := oneagentsdk.GetTraceContextInfo()
 			exceptionInfo.TraceId = traceContext.GetTraceId()
-=======
-			// Get TraceContextInfo to obtain Trace ID and Span ID of the active Dynatrace PurePath context
-			traceContext := oneagentsdk.GetTraceContextInfo()
-			exceptionInfo.TraceID = traceContext.GetTraceId()
->>>>>>> 79297250
 
 			i.Interface("ExceptionInfo", exceptionInfo)
 			i.Interface("FaultDetails", details)
